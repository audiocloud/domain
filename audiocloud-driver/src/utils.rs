use audiocloud_api::model::{ModelParameter, ModelValue, ModelValueOption};
use std::ops::Range;
<<<<<<< HEAD
use audiocloud_api::common::model::{ModelParameter, ModelValueOption, ModelValue};
=======
>>>>>>> ac97ad17

pub fn db_to_gain_factor(x: f64) -> f64 {
    10_f64.powf(x / 20_f64)
}

pub fn rescale(value: f64, from: Range<f64>, to: Range<f64>) -> f64 {
    let value_from = value.max(from.start) - from.start;
    let from_len = from.end - from.start;
    let to_len = to.end - to.start;
    (value_from / from_len) * to_len + to.start
}

pub fn rescale_param(value: Option<ModelValue>, range: &ModelParameter, ch: usize, to: f64) -> f64 {
    if let Some(ModelValue::Number(value)) = value {
        if let ModelValueOption::Range(ModelValue::Number(from_start), ModelValue::Number(from_end)) = range.values[0] {
            let value_from = value.max(from_start) - from_start;
            let from_len = from_end - from_start;
            let to_len = to;
            return (value_from / from_len) * to_len;
        } else {
            return 0.0;
        }
    } else if let Some(ModelValue::Bool(state)) = value {
        if state == false {
            return 0.0;
        } else {
            1.0
        }
    } else {
        return 0.0;
    }
}

pub fn repoint_param(value: Option<ModelValue>, ladder: &ModelParameter, ch: usize) -> f64 {
    if let Some(ModelValue::Number(value)) = value {
        ladder
            .values
            .iter()
            .position(|x| *x == ModelValueOption::Single(ModelValue::Number(value)))
            .unwrap() as f64
    }
    else if let Some(ModelValue::Bool(state)) = value {
      if state == false {
        return 0.0;
      } else {
        1.0
      }
    } 
    else {
      0.0
    }
}

pub fn clamp(value: f64, to: Range<f64>) -> f64 {
    value.min(to.end).max(to.start)
}

pub fn write_bit_16(dest: &mut u16, position: u16, val: u16) {
    //  let val = val.round() as u16;
    if val != 0 {
        *dest |= 1 << position;
    } else {
        *dest &= !(1 << position);
    }
}

pub fn swap_u16(val: u16) -> u16 {
    (val << 8) | (val >> 8)
}<|MERGE_RESOLUTION|>--- conflicted
+++ resolved
@@ -1,9 +1,6 @@
 use audiocloud_api::model::{ModelParameter, ModelValue, ModelValueOption};
 use std::ops::Range;
-<<<<<<< HEAD
 use audiocloud_api::common::model::{ModelParameter, ModelValueOption, ModelValue};
-=======
->>>>>>> ac97ad17
 
 pub fn db_to_gain_factor(x: f64) -> f64 {
     10_f64.powf(x / 20_f64)
